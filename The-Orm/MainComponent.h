/*
   Copyright (c) 2020 Christof Ruch. All rights reserved.

   Dual licensed: Distributed under Affero GPL license by default, an MIT license is available for purchase
*/

#pragma once

#include "JuceHeader.h"

#include "LogView.h"
#include "MidiLogView.h"
#include "PatchButtonGrid.h"
#include "InsetBox.h"

#include "PatchDatabase.h"
#include "AutoDetection.h"
#include "PropertyEditor.h"
#include "SynthList.h"
#include "LambdaMenuModel.h"
#include "LambdaButtonStrip.h"

#include "PatchView.h"
#include "SettingsView.h"
#include "KeyboardMacroView.h"
<<<<<<< HEAD

#include "Rev2.h"
#include "OB6.h"
#include "Matrix1000.h"
#include "MKS80.h"
=======
#include "SetupView.h"
>>>>>>> 26d017d4

class LogViewLogger;

class MainComponent : public Component, private ChangeListener
{
public:
	MainComponent();
    ~MainComponent();

    virtual void resized() override;

private:
	Colour getUIColour(LookAndFeel_V4::ColourScheme::UIColour colourToGet);
	void refreshSynthList();
	File getAutoCategoryFile() const;
	void aboutBox();

	virtual void changeListenerCallback(ChangeBroadcaster* source) override;

	midikraft::PatchDatabase database_;
	midikraft::AutoDetection autodetector_;
<<<<<<< HEAD
	std::shared_ptr<midikraft::Rev2> rev2_;
	std::shared_ptr<midikraft::OB6> ob6_;
	std::shared_ptr<midikraft::Matrix1000> matrix1000_;
	std::shared_ptr<midikraft::MKS80> mks80_;
=======
>>>>>>> 26d017d4

	// The infrastructure for the menu and the short cut keys
	std::unique_ptr<LambdaMenuModel> menuModel_;
	LambdaButtonStrip buttons_;
	ApplicationCommandManager commandManager_;
	MenuBarComponent menuBar_;

	SynthList synthList_;
	TabbedComponent mainTabs_;
	LogView logView_;
	std::unique_ptr<PatchView> patchView_;
	std::unique_ptr<KeyboardMacroView> keyboardView_;
	StretchableLayoutManager stretchableManager_;
	StretchableLayoutResizerBar resizerBar_;
	MidiLogView midiLogView_;
	InsetBox midiLogArea_;
	std::unique_ptr<SettingsView> settingsView_;
	std::unique_ptr<SetupView> setupView_;
	std::unique_ptr<LogViewLogger> logger_;
	std::vector<MidiMessage> currentDownload_;

	InsetBox logArea_;

    JUCE_DECLARE_NON_COPYABLE_WITH_LEAK_DETECTOR (MainComponent)
};<|MERGE_RESOLUTION|>--- conflicted
+++ resolved
@@ -23,15 +23,7 @@
 #include "PatchView.h"
 #include "SettingsView.h"
 #include "KeyboardMacroView.h"
-<<<<<<< HEAD
-
-#include "Rev2.h"
-#include "OB6.h"
-#include "Matrix1000.h"
-#include "MKS80.h"
-=======
 #include "SetupView.h"
->>>>>>> 26d017d4
 
 class LogViewLogger;
 
@@ -53,13 +45,6 @@
 
 	midikraft::PatchDatabase database_;
 	midikraft::AutoDetection autodetector_;
-<<<<<<< HEAD
-	std::shared_ptr<midikraft::Rev2> rev2_;
-	std::shared_ptr<midikraft::OB6> ob6_;
-	std::shared_ptr<midikraft::Matrix1000> matrix1000_;
-	std::shared_ptr<midikraft::MKS80> mks80_;
-=======
->>>>>>> 26d017d4
 
 	// The infrastructure for the menu and the short cut keys
 	std::unique_ptr<LambdaMenuModel> menuModel_;
