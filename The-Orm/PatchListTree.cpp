/*
   Copyright (c) 2021 Christof Ruch. All rights reserved.

   Dual licensed: Distributed under Affero GPL license by default, an MIT license is available for purchase
*/

#include "PatchListTree.h"

#include "CreateListDialog.h"

#include "UIModel.h"
#include "Logger.h"
#include "ColourHelpers.h"
#include "HasBanksCapability.h"

#include <boost/format.hpp>
#include <fmt/format.h>

void shortenImportNames(std::vector<midikraft::ImportInfo>& imports) {
	for (auto& import : imports) {
		if (import.name.rfind("Imported from file") == 0) {
			import.name = import.name.substr(19);
		}
		else if (import.name.rfind("Imported from synth") == 0) {
			import.name = import.name.substr(20);
		}
	}
}

template <class T>
std::vector<T> sortLists(std::vector<T> const& lists, std::function<std::string(T const&)> key) {
	// We use the JUCE natural language sort, but for that we need to build a StringArray of the names first...
	std::map<std::string, T> byName;
	StringArray names;
	for (auto const& list : lists) {
		byName[key(list)] = list;
		names.add(key(list));
	}
	names.sortNatural();
	std::vector<T> result;
	for (auto const& name : names) {
		result.push_back(byName[name.toStdString()]);
	}
	return result;
}

class ImportNameListener : public Value::Listener {
public:
	ImportNameListener(midikraft::PatchDatabase& db, std::string importID) : db_(db), importID_(importID) {
	}

	virtual void valueChanged(Value& value) {
		SimpleLogger::instance()->postMessage("Changed name of import to " + value.getValue().toString());
		String newValue = value.getValue();
		db_.renameImport(importID_, newValue.toStdString());
	}

private:
	midikraft::PatchDatabase& db_;
	std::string importID_;
};

PatchListTree::PatchListTree(midikraft::PatchDatabase& db, std::vector<midikraft::SynthHolder> const& synths)
	: db_(db)
{
	treeView_ = std::make_unique<TreeView>();
	treeView_->setOpenCloseButtonsVisible(true);
	addAndMakeVisible(*treeView_);

	// Build data structure to load patch lists
	for (auto synth : synths) {
		synths_[synth.getName()] = synth.synth();
	}

	allPatchesItem_ = new TreeViewNode("All patches", "allpatches");
	allPatchesItem_->onSelected = [this](String id) {
		UIModel::instance()->multiMode_.setMultiSynthMode(true);
		if (onImportListSelected)
			onImportListSelected("");
	};
	allPatchesItem_->onGenerateChildren = [this]() {
		std::vector<TreeViewItem*> result;
		for (auto activeSynth : UIModel::instance()->synthList_.activeSynths()) {
			std::string synthName = activeSynth->getName();
			auto synthLibrary = new TreeViewNode(synthName, "library-" + synthName);
			synthLibrary->onGenerateChildren = [this, activeSynth]() {
				return std::vector<TreeViewItem*>({
					newTreeViewItemForSynthBanks(activeSynth)
					, newTreeViewItemForStoredBanks(activeSynth)
					, newTreeViewItemForImports(activeSynth) });
			};
			synthLibrary->onSelected = [this, synthName](String id) {
				UIModel::instance()->currentSynth_.changeCurrentSynth(UIModel::instance()->synthList_.synthByName(synthName).synth());
				UIModel::instance()->multiMode_.setMultiSynthMode(false);
				if (onImportListSelected)
					onImportListSelected("");
			};

			result.push_back(synthLibrary);
		}
		return result;
	};

	userListsItem_ = new TreeViewNode("User lists", "userlists");
	userListsItem_->onGenerateChildren = [this]() {
		std::vector<TreeViewItem*> result;
		auto userLists = db_.allPatchLists();
		userLists = sortLists<midikraft::ListInfo>(userLists, [](const midikraft::ListInfo& info) { return info.name;  });
		userLists_.clear();
		for (auto const& list : userLists) {
			result.push_back(newTreeViewItemForPatchList(list));
		}
		auto addNewItem = new TreeViewNode("Add new list", "");
		addNewItem->onSingleClick = [this](String id) {
			CreateListDialog::showCreateListDialog(nullptr, TopLevelWindow::getActiveTopLevelWindow(), [this](std::shared_ptr<midikraft::PatchList> list) {
				if (list) {
					db_.putPatchList(list);
					SimpleLogger::instance()->postMessage("Create new user list named " + list->name());
					regenerateUserLists();
					// This doesn't make any sense, as the list will be empty and you need to browse the library to add stuff into the list?
					//selectItemByPath({ "userlists", list->id() });
				}
				}, nullptr);
		};
		result.push_back(addNewItem);
		return result;
	};
	userListsItem_->onSingleClick = [this](String) {
		userListsItem_->toggleOpenness();
	};

	TreeViewNode* root = new TreeViewNode("ROOT", "");
	root->onGenerateChildren = [=]() {
		return std::vector<TreeViewItem*>({ allPatchesItem_, userListsItem_ });
	};
	treeView_->setRootItem(root);
	treeView_->setRootItemVisible(false);

	// Initial openness
	allPatchesItem_->setOpenness(TreeViewItem::Openness::opennessOpen);
	userListsItem_->setOpenness(TreeViewItem::Openness::opennessOpen);

	treeView_->setColour(TreeView::selectedItemBackgroundColourId, ColourHelpers::getUIColour(this, LookAndFeel_V4::ColourScheme::highlightedFill));

	UIModel::instance()->currentSynth_.addChangeListener(this);
	UIModel::instance()->multiMode_.addChangeListener(this);
	UIModel::instance()->synthList_.addChangeListener(this);
	UIModel::instance()->importListChanged_.addChangeListener(this);
	UIModel::instance()->databaseChanged.addChangeListener(this);
}

PatchListTree::~PatchListTree()
{
	UIModel::instance()->currentSynth_.removeChangeListener(this);
	UIModel::instance()->multiMode_.removeChangeListener(this);
	UIModel::instance()->synthList_.removeChangeListener(this);
	UIModel::instance()->importListChanged_.removeChangeListener(this);
	UIModel::instance()->databaseChanged.removeChangeListener(this);
	treeView_->deleteRootItem(); // Deletes the rest as well
	CreateListDialog::release();
}

void PatchListTree::regenerateUserLists() {
	// Need to refresh user lists
	TreeViewNode* node = dynamic_cast<TreeViewNode*>(userListsItem_);
	if (node) {
		node->regenerate();
		selectAllIfNothingIsSelected();
	}
}

void PatchListTree::regenerateImportLists() {
	// Need to refresh user lists
	TreeViewNode* node = dynamic_cast<TreeViewNode*>(allPatchesItem_);
	if (node) {
		node->regenerate();
		selectAllIfNothingIsSelected();
	}
}

void PatchListTree::resized()
{
	auto area = getLocalBounds();
	treeView_->setBounds(area);
}

void PatchListTree::refreshAllUserLists()
{
	userListsItem_->regenerate();
	selectAllIfNothingIsSelected();
}

void PatchListTree::refreshUserList(std::string list_id)
{
	if (userLists_.find(list_id) != userLists_.end()) {
		userLists_[list_id]->regenerate();
	}
	else {
		jassertfalse;
	}
}

void PatchListTree::refreshAllImports()
{
	allPatchesItem_->regenerate();
}

void PatchListTree::selectAllIfNothingIsSelected()
{
	if (treeView_->getNumSelectedItems() == 0) {
		allPatchesItem_->setSelected(true, false, sendNotificationAsync);
	}
}

void PatchListTree::selectItemByPath(std::vector<std::string> const& path)
{
	auto node = treeView_->getRootItem();
	TreeViewNode* child = nullptr;
	int index = 0;
	while (index < path.size()) {
		bool level_found = false;
		if (!node->isOpen()) {
			node->setOpen(true);
		}
		for (int c = 0; c < node->getNumSubItems(); c++) {
			child = dynamic_cast<TreeViewNode*>(node->getSubItem(c));
			if (!level_found && child && child->id().toStdString() == path[index]) {
				node = child;
				level_found = true;
				break;
			}
		}
		if (!level_found) {
			SimpleLogger::instance()->postMessage("Did not find item in tree");
			return;
		}
		else {
			index++;
		}
	}
	if (node) {
		node->setSelected(true, true);
	}
	else {
		selectAllIfNothingIsSelected();
	}
}

TreeViewItem* PatchListTree::newTreeViewItemForPatch(midikraft::ListInfo list, midikraft::PatchHolder patchHolder, int index) {
	auto node = new TreeViewNode(patchHolder.name(), patchHolder.md5());
	//TODO - this doesn't work. The TreeView from JUCE has no handlers for selected or clicked that do not fire if a drag is started, so 
	// you can do either the one thing or the other.
	node->onSelected = [this, patchHolder](String md5) {
		if (onPatchSelected)
			onPatchSelected(patchHolder);
	};
	node->onItemDragged = [patchHolder, list, index]() {
		nlohmann::json dragInfo{ { "drag_type", "PATCH_IN_LIST"},
			{ "list_id", list.id},
			{ "list_name", list.name},
			{ "order_num", index },
			{ "synth", patchHolder.smartSynth()->getName()},
			{ "data_type", patchHolder.patch()->dataTypeID()},
			{ "md5", patchHolder.md5()},
			{ "patch_name", patchHolder.name() } };
		return var(dragInfo.dump(-1, ' ', true, nlohmann::detail::error_handler_t::replace));
	};
	return node;
}

TreeViewItem* PatchListTree::newTreeViewItemForSynthBanks(std::shared_ptr<midikraft::SimpleDiscoverableDevice> device) {
	std::string synthName = device->getName();
	auto synthBanksNode = new TreeViewNode("In synth", "banks-" + synthName);
	auto synth = std::dynamic_pointer_cast<midikraft::Synth>(device);
	if (synth) {
		synthBanksNode->onGenerateChildren = [this, synth, synthName] {
			std::vector<TreeViewItem*> result;

			//TODO this should be moved into a helper static function
			size_t numberOfBanks = 0;
			auto bankDescriptor = midikraft::Capability::hasCapability<midikraft::HasBankDescriptorsCapability>(synth);
			if (bankDescriptor)
			{
				numberOfBanks = bankDescriptor->bankDescriptors().size();
			}
			else {
				auto hasBanks = midikraft::Capability::hasCapability<midikraft::HasBanksCapability>(synth);
				if (hasBanks)
				{
					numberOfBanks = hasBanks->numberOfBanks();
				}
			}

			for (int i = 0; i < numberOfBanks; i++) {
				int sizeOfBank = midikraft::SynthBank::numberOfPatchesInBank(synth, i);
				auto bank_id = midikraft::ActiveSynthBank::makeId(synth, MidiBankNumber::fromZeroBase(i, sizeOfBank));
				auto bank_name = midikraft::SynthBank::friendlyBankName(synth, MidiBankNumber::fromZeroBase(i, sizeOfBank));
				auto bank = new TreeViewNode(bank_name, bank_id);
				bank->onSelected = [synth, i, this, sizeOfBank](String) {
					if (onSynthBankSelected) {
						onSynthBankSelected(synth, MidiBankNumber::fromZeroBase(i, sizeOfBank));
					}
				};
				bank->onItemDragged = [bank_id, bank_name]() {
					nlohmann::json dragInfo{ { "drag_type", "LIST"}, { "list_id", bank_id}, { "list_name", bank_name } };
					return var(dragInfo.dump(-1, ' ', true, nlohmann::detail::error_handler_t::replace));
				};
				result.push_back(bank);
			}
			return result;
		};

	}
	return synthBanksNode;
}

TreeViewItem* PatchListTree::newTreeViewItemForStoredBanks(std::shared_ptr<midikraft::SimpleDiscoverableDevice> device) {
	std::string synthName = device->getName();
	auto synthBanksNode = new TreeViewNode("User Banks", "stored-banks-" + synthName);
	auto synth = std::dynamic_pointer_cast<midikraft::Synth>(device);
	if (synth) {
		synthBanksNode->onGenerateChildren = [this, synth, synthName, synthBanksNode] {
			std::vector<TreeViewItem*> result;
			auto userLists = db_.allUserBanks(synth);
			userLists = sortLists<midikraft::ListInfo>(userLists, [](const midikraft::ListInfo& info) { return info.name;  });
			for (auto const& list : userLists) {
				result.push_back(newTreeViewItemForUserBank(synth, synthBanksNode, list));
			}
			auto addNewItem = new TreeViewNode("Add new user bank", "");
			addNewItem->onSingleClick = [this, synth, synthBanksNode](String id) {
				CreateListDialog::showCreateListDialog(nullptr, synth, TopLevelWindow::getActiveTopLevelWindow(), [this, synthBanksNode](std::shared_ptr<midikraft::PatchList> list) {
					if (list) {
						db_.putPatchList(list);
						SimpleLogger::instance()->postMessage("Create new user bank named " + list->name());
						synthBanksNode->regenerate();
						regenerateUserLists();
						// This doesn't make any sense, as the list will be empty and you need to browse the library to add stuff into the list?
						//selectItemByPath({ "userlists", list->id() });
					}
					}, [synthBanksNode](std::shared_ptr<midikraft::PatchList> result) {
						ignoreUnused(result);
						synthBanksNode->regenerate();
					});
			};
			result.push_back(addNewItem);
			return result;
		};
	}
	return synthBanksNode;
}

TreeViewItem* PatchListTree::newTreeViewItemForImports(std::shared_ptr<midikraft::SimpleDiscoverableDevice> synth) {
	std::string synthName = synth->getName();
	auto importsForSynth = new TreeViewNode("By import", "imports-" + synthName);
	importsForSynth->onGenerateChildren = [this, synthName]() {
		auto importList = db_.getImportsList(UIModel::instance()->synthList_.synthByName(synthName).synth().get());
		shortenImportNames(importList);
		importList = sortLists<midikraft::ImportInfo>(importList, [](const midikraft::ImportInfo& import) { return import.name;  });
		std::vector<TreeViewItem*> result;
		for (auto const& import : importList) {
			auto node = new TreeViewNode(import.name, import.id);
			node->onSelected = [this, synthName](String id) {
				UIModel::instance()->currentSynth_.changeCurrentSynth(UIModel::instance()->synthList_.synthByName(synthName).synth());
				UIModel::instance()->multiMode_.setMultiSynthMode(false);
				if (onImportListSelected)
					onImportListSelected(id);
			};
			node->textValue.addListener(new ImportNameListener(db_, import.id));
			result.push_back(node);
		}
		return result;
	};
	importsForSynth->onSingleClick = [importsForSynth](String) {
		importsForSynth->toggleOpenness();
	};
	return importsForSynth;
}

TreeViewItem* PatchListTree::newTreeViewItemForUserBank(std::shared_ptr<midikraft::Synth> synth, TreeViewNode *parent, midikraft::ListInfo list) {
	auto node = new TreeViewNode(list.name, list.id);
	userLists_[list.id] = node;
	node->onGenerateChildren = [this, list]() {
		auto patchList = db_.getPatchList(list, synths_);
		std::vector<TreeViewItem*> result;
<<<<<<< HEAD
		int index = 0;
		for (auto patch : patchList->patches()) {
			result.push_back(newTreeViewItemForPatch(list, patch, index++));
=======
		if (patchList) {
			int index = 0;
			for (auto patch : patchList->patches()) {
				result.push_back(newTreeViewItemForPatch(list, patch, index++));
			}
>>>>>>> 588c3bb9
		}
		return result;
	};
	node->onSelected = [this, list](String clicked) {
		UIModel::instance()->multiMode_.setMultiSynthMode(false);
		// Need to set SYNTH
		if (onUserListSelected)
			onUserListSelected(list.id);
	};
	node->acceptsItem = [list](juce::var dropItem) {
		String dropItemString = dropItem;
		auto infos = midikraft::PatchHolder::dragInfoFromString(dropItemString.toStdString());
		return midikraft::PatchHolder::dragItemIsPatch(infos) || (midikraft::PatchHolder::dragItemIsList(infos) && infos["list_id"] != list.id);
	};
	node->onItemDropped = [this, list, node](juce::var dropItem, int insertIndex) {
		String dropItemString = dropItem;
		auto infos = midikraft::PatchHolder::dragInfoFromString(dropItemString.toStdString());
		if (midikraft::PatchHolder::dragItemIsPatch(infos)) {
			int position = insertIndex;
			ignoreUnused(position);
			if (!(infos.contains("synth") && infos["synth"].is_string() && infos.contains("md5") && infos["md5"].is_string())) {
				SimpleLogger::instance()->postMessage("Error - drop operation didn't give synth and md5");
				return;
			}

			std::string synthname = infos["synth"];
			if (synths_.find(synthname) == synths_.end()) {
				SimpleLogger::instance()->postMessage("Error - synth unknown during drop operation: " + synthname);
				return;
			}

			auto synth = synths_[synthname].lock();
			std::string md5 = infos["md5"];
			std::vector<midikraft::PatchHolder> patch;
			if (db_.getSinglePatch(synth, md5, patch) && patch.size() == 1) {
				if (infos.contains("list_id") && infos["list_id"] == list.id && infos.contains("order_num")) {
					// Special case - this is a patch reference from the same list, this is effectively just a reordering operation!
					db_.movePatchInList(list, patch[0], infos["order_num"], insertIndex);
				}
				else {
					// Simple case - new patch (or patch reference) added to list
					db_.addPatchToList(list, patch[0], insertIndex);
					SimpleLogger::instance()->postMessage("Patch " + patch[0].name() + " added to list " + list.name);
				}
			}
			else {
				SimpleLogger::instance()->postMessage("Invalid drop - none or multiple patches found in database with that identifier. Program error!");
			}
		}
		else if (midikraft::PatchHolder::dragItemIsList(infos)) {
			if (infos.contains("list_id") && infos.contains("list_name")) {
				// Add all patches of the dragged list to the target ist
				auto loaded_list = db_.getPatchList({ infos["list_id"], infos["list_name"] }, synths_);
				if (AlertWindow::showOkCancelBox(AlertWindow::AlertIconType::QuestionIcon, "Add list to list?"
					, fmt::format("This will add all {} patches of the list '{}' to the list '{}' at the given position. Continue?", loaded_list->patches().size(), infos["list_name"], list.name
					))) {
					for (auto& patch : loaded_list->patches()) {
						db_.addPatchToList(list, patch, insertIndex++);
						SimpleLogger::instance()->postMessage("Patch " + patch.name() + " added to list " + list.name);
					}
				}
			}
			else {
				SimpleLogger::instance()->postMessage("Program error - dropped list does not contain name and id!");
			}
		}
		node->regenerate();
		node->setOpenness(TreeViewItem::Openness::opennessOpen);
		if (onUserListChanged) {
			onUserListChanged(list.id);
		}
	};
	node->onItemDragged = [list]() {
		nlohmann::json dragInfo{ { "drag_type", "LIST"}, { "list_id", list.id }, { "list_name", list.name } };
		return var(dragInfo.dump(-1, ' ', true, nlohmann::detail::error_handler_t::replace));
	};
	node->onDoubleClick = [node, synth, this, parent](String id) {
		// Open rename dialog on double click
		std::string oldname = node->text().toStdString();
		auto listInfo = midikraft::ListInfo({ id.toStdString(), oldname});
		auto bank = db_.getPatchList(listInfo, synths_);
		CreateListDialog::showCreateListDialog(std::dynamic_pointer_cast<midikraft::SynthBank>(bank),
			synth,
			TopLevelWindow::getActiveTopLevelWindow(),
			[this, oldname, parent](std::shared_ptr<midikraft::PatchList> new_list) {
				jassert(new_list);
				if (new_list) {
					db_.putPatchList(new_list);
					SimpleLogger::instance()->postMessage((boost::format("Renamed bank from %s to %s") % oldname % new_list->name()).str());
					parent->regenerate();
				}
			}, [this, parent](std::shared_ptr<midikraft::PatchList> new_list) {
				if (new_list) {
					db_.deletePatchlist(midikraft::ListInfo({ new_list->id(), new_list->name() }));
					SimpleLogger::instance()->postMessage("Deleted user bank " + new_list->name());
					parent->regenerate();
				}
			});
	};
	return node;
}

TreeViewItem* PatchListTree::newTreeViewItemForPatchList(midikraft::ListInfo list) {
	auto node = new TreeViewNode(list.name, list.id);
	userLists_[list.id] = node;
	node->onGenerateChildren = [this, list]() {
		auto patchList = db_.getPatchList(list, synths_);
		std::vector<TreeViewItem*> result;
		if (patchList) {
			int index = 0;
			for (auto patch : patchList->patches()) {
				result.push_back(newTreeViewItemForPatch(list, patch, index++));
			}
		}
		return result;
	};
	node->onSelected = [this, list](String clicked) {
		UIModel::instance()->multiMode_.setMultiSynthMode(true);
		if (onUserListSelected)
			onUserListSelected(list.id);
	};
	node->acceptsItem = [list](juce::var dropItem) {
		String dropItemString = dropItem;
		auto infos = midikraft::PatchHolder::dragInfoFromString(dropItemString.toStdString());
		return midikraft::PatchHolder::dragItemIsPatch(infos) || (midikraft::PatchHolder::dragItemIsList(infos) && infos["list_id"] != list.id);
	};
	node->onItemDropped = [this, list, node](juce::var dropItem, int insertIndex) {
		String dropItemString = dropItem;
		auto infos = midikraft::PatchHolder::dragInfoFromString(dropItemString.toStdString());
		if (midikraft::PatchHolder::dragItemIsPatch(infos)) {
			int position = insertIndex;
			ignoreUnused(position);
			if (!(infos.contains("synth") && infos["synth"].is_string() && infos.contains("md5") && infos["md5"].is_string())) {
				SimpleLogger::instance()->postMessage("Error - drop operation didn't give synth and md5");
				return;
			}

			std::string synthname = infos["synth"];
			if (synths_.find(synthname) == synths_.end()) {
				SimpleLogger::instance()->postMessage("Error - synth unknown during drop operation: " + synthname);
				return;
			}

			auto synth = synths_[synthname].lock();
			std::string md5 = infos["md5"];
			std::vector<midikraft::PatchHolder> patch;
			if (db_.getSinglePatch(synth, md5, patch) && patch.size() == 1) {
				if (infos.contains("list_id") && infos["list_id"] == list.id && infos.contains("order_num")) {
					// Special case - this is a patch reference from the same list, this is effectively just a reordering operation!
					db_.movePatchInList(list, patch[0], infos["order_num"], insertIndex);
				}
				else {
					// Simple case - new patch (or patch reference) added to list
					db_.addPatchToList(list, patch[0], insertIndex);
					SimpleLogger::instance()->postMessage("Patch " + patch[0].name() + " added to list " + list.name);
				}
			}
			else {
				SimpleLogger::instance()->postMessage("Invalid drop - none or multiple patches found in database with that identifier. Program error!");
			}
		}
		else if (midikraft::PatchHolder::dragItemIsList(infos)) {
			if (infos.contains("list_id") && infos.contains("list_name")) {
				// Add all patches of the dragged list to the target ist
				auto loaded_list = db_.getPatchList({ infos["list_id"], infos["list_name"] }, synths_);
				if (AlertWindow::showOkCancelBox(AlertWindow::AlertIconType::QuestionIcon, "Add list to list?"
					, fmt::format("This will add all {} patches of the list '{}' to the list '{}' at the given position. Continue?", loaded_list->patches().size(), infos["list_name"], list.name
					))) {
					for (auto& patch : loaded_list->patches()) {
						db_.addPatchToList(list, patch, insertIndex++);
						SimpleLogger::instance()->postMessage("Patch " + patch.name() + " added to list " + list.name);
					}
				}
			}
			else {
				SimpleLogger::instance()->postMessage("Program error - dropped list does not contain name and id!");
			}
		}
		node->regenerate();
		node->setOpenness(TreeViewItem::Openness::opennessOpen);
		if (onUserListChanged) {
			onUserListChanged(list.id);
		}
	};
	node->onItemDragged = [list]() {
		nlohmann::json dragInfo{ { "drag_type", "LIST"}, { "list_id", list.id }, { "list_name", list.name } };
		return var(dragInfo.dump(-1, ' ', true, nlohmann::detail::error_handler_t::replace));
	};
	node->onDoubleClick = [node, this](String id) {
		// Open rename dialog on double click
		std::string oldname = node->text().toStdString();
		CreateListDialog::showCreateListDialog(std::make_shared<midikraft::PatchList>(node->id().toStdString(), node->text().toStdString()),
			TopLevelWindow::getActiveTopLevelWindow(),
			[this, oldname](std::shared_ptr<midikraft::PatchList> new_list) {
<<<<<<< HEAD
			jassert(new_list);
			if (new_list) {
				db_.putPatchList(new_list);
				SimpleLogger::instance()->postMessage((boost::format("Renamed list from %s to %s") % oldname % new_list->name()).str());
				regenerateUserLists();
			}
		}, [this](std::shared_ptr<midikraft::PatchList> new_list) {
			if (new_list) {
				db_.deletePatchlist(midikraft::ListInfo({ new_list->id(), new_list->name() }));
				SimpleLogger::instance()->postMessage("Deleted list " + new_list->name());
				regenerateUserLists();
			}
		});
=======
				jassert(new_list);
				if (new_list) {
					db_.putPatchList(new_list);
					SimpleLogger::instance()->postMessage((boost::format("Renamed list from %s to %s") % oldname % new_list->name()).str());
					regenerateUserLists();
				}
			}, [this](std::shared_ptr<midikraft::PatchList> new_list) {
				if (new_list) {
					db_.deletePatchlist(midikraft::ListInfo({ new_list->id(), new_list->name() }));
					SimpleLogger::instance()->postMessage("Deleted list " + new_list->name());
					regenerateUserLists();
				}
			});
>>>>>>> 588c3bb9
	};
	return node;
}


void PatchListTree::selectSynthLibrary(std::string const& synthName) {
	selectItemByPath({ "allpatches", "library-" + synthName });
}

std::string PatchListTree::getSelectedSynth() const {
	auto selectedPath = pathOfSelectedItem();
	for (auto item : selectedPath) {
		if (item.rfind("library-", 0) == 0) {
			return item.substr(strlen("library-"));
		}
	}
	return "";
}

bool PatchListTree::isUserListSelected() const {
	auto selectedPath = pathOfSelectedItem();
	return std::any_of(selectedPath.cbegin(), selectedPath.cend(), [](std::string const& item) { return item == "userlists"; });
}

std::list<std::string> PatchListTree::pathOfSelectedItem() const {
	std::list<std::string> result;
	if (treeView_->getNumSelectedItems() > 0) {
		auto item = dynamic_cast<TreeViewNode*>(treeView_->getSelectedItem(0));
		while (item != nullptr) {
			result.push_front(item->id().toStdString());
			item = dynamic_cast<TreeViewNode*>(item->getParentItem());
		}
	}
	return result;
}

void PatchListTree::changeListenerCallback(ChangeBroadcaster* source)
{
	if (source == &UIModel::instance()->currentSynth_) {
		if (UIModel::currentSynth()) {
			// Synth has changed, we may need to switch to the synth library item - if and only if a synth-specific list of another synth is selected
			if (!isUserListSelected() && getSelectedSynth() != UIModel::currentSynth()->getName()) {
				selectSynthLibrary(UIModel::currentSynth()->getName());
			}
		}
	}
	else if (source == &UIModel::instance()->importListChanged_) {
		// Did we have a previous synth/state? Then store it!
		/*if (!previousSynthName_.empty()) {
			synthSpecificTreeState_[previousSynthName_].reset(treeView_->getOpennessState(true).release());
			jassert(synthSpecificTreeState_[previousSynthName_]);
		}*/
		// Now the previous synth is the current synth
		//previousSynthName_ = UIModel::currentSynth()->getName();

		// Iterate nodes and regenerate in case group node and open!
		auto root = allPatchesItem_;
		auto currentNode = root;
		while (currentNode != nullptr) {
			for (int child = 0; child < currentNode->getNumSubItems(); child++) {
				auto subItem = currentNode->getSubItem(child);
				if (subItem->mightContainSubItems() && subItem->isOpen()) {
					subItem->clearSubItems();
					TreeViewNode* node = dynamic_cast<TreeViewNode*>(subItem);
					if (node) {
						node->regenerate();
						node->treeHasChanged();
					}
					else {
						jassertfalse;
					}
				}
			}
			currentNode = nullptr; // No recursion here, would it make sense?
		}

		// Try to restore the Tree state, if we had one stored for this synth!
		/*if (synthSpecificTreeState_.find(previousSynthName_) != synthSpecificTreeState_.end() && synthSpecificTreeState_[previousSynthName_]) {
			treeView_->restoreOpennessState(*synthSpecificTreeState_[previousSynthName_], true);
		}
		else {
			// Nothing has been stored, we have not been here before - just select the "All Patches" node
			allPatchesItem_->setSelected(true, false, sendNotificationAsync);
		}*/
	}
	else if (dynamic_cast<CurrentSynthList*>(source)) {
		// List of synths changed - we need to regenerate the imports list and the library subtrees!
		allPatchesItem_->regenerate();
		selectAllIfNothingIsSelected();
	}
	else if (source == &UIModel::instance()->databaseChanged) {
		allPatchesItem_->regenerate();
		userListsItem_->regenerate();
		selectAllIfNothingIsSelected();
	}
}<|MERGE_RESOLUTION|>--- conflicted
+++ resolved
@@ -382,17 +382,11 @@
 	node->onGenerateChildren = [this, list]() {
 		auto patchList = db_.getPatchList(list, synths_);
 		std::vector<TreeViewItem*> result;
-<<<<<<< HEAD
-		int index = 0;
-		for (auto patch : patchList->patches()) {
-			result.push_back(newTreeViewItemForPatch(list, patch, index++));
-=======
 		if (patchList) {
 			int index = 0;
 			for (auto patch : patchList->patches()) {
 				result.push_back(newTreeViewItemForPatch(list, patch, index++));
 			}
->>>>>>> 588c3bb9
 		}
 		return result;
 	};
@@ -587,21 +581,6 @@
 		CreateListDialog::showCreateListDialog(std::make_shared<midikraft::PatchList>(node->id().toStdString(), node->text().toStdString()),
 			TopLevelWindow::getActiveTopLevelWindow(),
 			[this, oldname](std::shared_ptr<midikraft::PatchList> new_list) {
-<<<<<<< HEAD
-			jassert(new_list);
-			if (new_list) {
-				db_.putPatchList(new_list);
-				SimpleLogger::instance()->postMessage((boost::format("Renamed list from %s to %s") % oldname % new_list->name()).str());
-				regenerateUserLists();
-			}
-		}, [this](std::shared_ptr<midikraft::PatchList> new_list) {
-			if (new_list) {
-				db_.deletePatchlist(midikraft::ListInfo({ new_list->id(), new_list->name() }));
-				SimpleLogger::instance()->postMessage("Deleted list " + new_list->name());
-				regenerateUserLists();
-			}
-		});
-=======
 				jassert(new_list);
 				if (new_list) {
 					db_.putPatchList(new_list);
@@ -615,7 +594,6 @@
 					regenerateUserLists();
 				}
 			});
->>>>>>> 588c3bb9
 	};
 	return node;
 }
