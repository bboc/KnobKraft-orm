#
#  Copyright (c) 2020 Christof Ruch. All rights reserved.
#
#  Dual licensed: Distributed under Affero GPL license by default, an MIT license is available for purchase
#

cmake_minimum_required(VERSION 3.14)

<<<<<<< HEAD
project(KnobKraftOrm VERSION 1.14.0)
=======
project(KnobKraftOrm VERSION 1.13.4)
>>>>>>> fecc5f01

# Export this variable to be use by the Azure pipeline to know how the installers are called
SET(KNOBKRAFT_ORM_VERSION ${KnobKraftOrm_VERSION} CACHE STRING "Version of KnobKraft Orm")
# Output the weird string Azure pipeline uses to parse a value into a variable. I hope.
MESSAGE("##vso[task.setvariable variable=ormVersionNumber]${KnobKraftOrm_VERSION}")

OPTION(CRASH_REPORTING "Turn on crash reporting via Internet/Sentry")
OPTION(SENTRY_LOGGING "Turn on logging of sentry events into the log window")
set(SENTRY_DSN "Sentry DSN URL" CACHE STRING "https://YYYYYYYYYYYYYYYYYY@ZZZZZ.ingest.sentry.io/XXXX")
set(D_LOG_SENTRY "")
OPTION(SPARKLE_UPDATES "Turn on WinSparkle update service")

configure_file("version.cpp.in" "version.cpp")

IF(CRASH_REPORTING)
	message("Internet-based crash reporting is turned on, using Sentry endpoint authorization from SENTRY_DSN CMake variable")
	configure_file("${CMAKE_CURRENT_LIST_DIR}/sentry-config.h.in" "${CMAKE_CURRENT_LIST_DIR}/sentry-config.h")
	SET(SENTRY_INSTALL_PATH "${CMAKE_CURRENT_LIST_DIR}/../third_party/sentry-native/install")
	SET(SENTRY_CONFIG_HEADER sentry-config.h.in)
	SET(SENTRY_DISTRIBUTION_FILES "${SENTRY_INSTALL_PATH}/bin/sentry.dll" "${SENTRY_INSTALL_PATH}/bin/crashpad_handler.exe")
ENDIF()

IF(SPARKLE_UPDATES)
	message("Sparkle and WinSparkle updates are turned on, the executable will be linked against WinSparkle")
	juce_add_binary_data(CodeSigning SOURCES "${CMAKE_CURRENT_LIST_DIR}/../codesigning/dsa_pub.pem") 
	SET(WINSPARKLE_DISTRIBUTION_FILES "${WINSPARKLE_LIBDIR}/WinSparkle.dll")
ENDIF()

set(SOURCES
	AdaptationView.cpp AdaptationView.h
	AutoCategorizeWindow.cpp AutoCategorizeWindow.h
	AutoDetectProgressWindow.cpp AutoDetectProgressWindow.h
	AutoThumbnailingDialog.cpp AutoThumbnailingDialog.h
	BCR2000_Component.cpp BCR2000_Component.h
	CreateListDialog.cpp CreateListDialog.h
	CurrentPatchDisplay.cpp CurrentPatchDisplay.h
	EditCategoryDialog.cpp EditCategoryDialog.h
	ElectraOneRouter.cpp ElectraOneRouter.h
	ExportDialog.cpp ExportDialog.h
	ImportFromSynthDialog.cpp ImportFromSynthDialog.h
	KeyboardMacroView.cpp KeyboardMacroView.h
	MacroConfig.cpp MacroConfig.h
	MainComponent.h MainComponent.cpp	
	Main.cpp
	OrmLookAndFeel.cpp OrmLookAndFeel.h
	PatchButtonPanel.cpp PatchButtonPanel.h
	PatchDiff.cpp PatchDiff.h
	PatchHolderButton.cpp PatchHolderButton.h
	PatchListTree.cpp PatchListTree.h
	PatchNameDialog.cpp PatchNameDialog.h
	PatchPerSynthList.cpp PatchPerSynthList.h
	PatchSearchComponent.cpp PatchSearchComponent.h
	PatchTextBox.cpp PatchTextBox.h
	PatchView.cpp PatchView.h
	ReceiveManualDumpWindow.cpp ReceiveManualDumpWindow.h
	RecordingView.cpp RecordingView.h
	RotaryWithLabel.cpp RotaryWithLabel.h
	ScriptedQuery.cpp ScriptedQuery.h
	SettingsView.cpp SettingsView.h
	SetupView.cpp SetupView.h
	UIModel.cpp UIModel.h
	win_resources.rc
	version.cpp.in
	setup.iss
	ideas.txt
	${SENTRY_CONFIG_HEADER}
	redist/agpl-3.0.txt
)

# Mac Icon Magic
if(APPLE)
set(KnobKraftOrm_ICON ${CMAKE_CURRENT_SOURCE_DIR}/resources/icon_orm.icns)
set_source_files_properties(resources/icon_orm.icns PROPERTIES MACOSX_PACKAGE_LOCATION "Resources")
ENDIF()

set(MIDIKRAFT_LIBRARIES
		juce-utils 
		juce-widgets 
		midikraft-base 
		midikraft-librarian 
		midikraft-database 
		midikraft-access-virus
		midikraft-behringer-bcr2000
		midikraft-kawai-k3
		midikraft-korg-dw8000
		midikraft-oberheim-matrix1000
		midikraft-roland-mks50 
		midikraft-roland-mks80 
		midikraft-sequential-rev2   
		midikraft-sequential-ob6  
		midikraft-yamaha-refacedx
		knobkraft-generic-adaptation
		pytschirp_embedded
)

add_executable(KnobKraftOrm MACOSX_BUNDLE WIN32 ${KnobKraftOrm_ICON} ${SOURCES})
target_include_directories(KnobKraftOrm 
	INTERFACE ${CMAKE_CURRENT_LIST_DIR} 
	PRIVATE ${boost_SOURCE_DIR} "${SENTRY_INSTALL_PATH}/include" "${CMAKE_CURRENT_LIST_DIR}/../third_party/dtl" "${CMAKE_CURRENT_BINARY_DIR}" "${WINSPARKLE_INCLUDE}")
IF(WIN32)	
	IF(CRASH_REPORTING)
		IF(SENTRY_LOGGING)
			set(D_LOG_SENTRY "-DLOG_SENTRY")
		ENDIF()
		target_compile_options(KnobKraftOrm PRIVATE -DUSE_SENTRY ${D_LOG_SENTRY})
		set(SENTRY_LIB sentry)
	ENDIF()
	IF(SPARKLE_UPDATES)
		target_compile_options(KnobKraftOrm PRIVATE -DUSE_SPARKLE)
		set(SPARKLE_DEPENDENCY CodeSigning)
	ENDIF()
	target_link_directories(KnobKraftOrm PRIVATE "${SENTRY_INSTALL_PATH}/lib" "${WINSPARKLE_LIBDIR}")
	target_link_libraries(KnobKraftOrm PRIVATE ${JUCE_LIBRARIES} ${MIDIKRAFT_LIBRARIES}
		icuuc
		SQLiteCpp
		sqlite3
		gin
		${SENTRY_LIB}
		${SPARKLE_DEPENDENCY}
		)
ELSEIF(APPLE)
	target_link_libraries(KnobKraftOrm PRIVATE ${JUCE_LIBRARIES} ${MIDIKRAFT_LIBRARIES}
		ICU::data ICU::uc
		SQLiteCpp
		sqlite3
		gin
		${APPLE_BOOST}
		)
	SET_TARGET_PROPERTIES(KnobKraftOrm PROPERTIES MACOSX_BUNDLE_BUNDLE_NAME "KnobKraft Orm ${KnobKraftOrm_VERSION}"
		MACOSX_BUNDLE_ICON_FILE icon_orm.icns
		MACOSX_BUNDLE_BUNDLE_VERSION ${KnobKraftOrm_VERSION}
		)
ELSEIF(UNIX)
	target_link_libraries(KnobKraftOrm PRIVATE 
		${JUCE_LIBRARIES} 
		${LINUX_JUCE_LINK_LIBRARIES}
		ICU::data ICU::uc
		${MIDIKRAFT_LIBRARIES}
		SQLiteCpp
		sqlite3
		gin
		)
	target_compile_options(KnobKraftOrm PRIVATE -pthread -I/usr/include/webkitgtk-4.0 -I/usr/include/gtk-3.0 -I/usr/include/at-spi2-atk/2.0 -I/usr/include/at-spi-2.0 -I/usr/include/dbus-1.0 -I/usr/lib/x86_64-linux-gnu/dbus-1.0/include -I/usr/include/gtk-3.0 -I/usr/include/gio-unix-2.0/ -I/usr/include/cairo -I/usr/include/pango-1.0 -I/usr/include/harfbuzz -I/usr/include/pango-1.0 -I/usr/include/atk-1.0 -I/usr/include/cairo -I/usr/include/pixman-1 -I/usr/include/freetype2 -I/usr/include/libpng16 -I/usr/include/gdk-pixbuf-2.0 -I/usr/include/libpng16 -I/usr/include/libsoup-2.4 -I/usr/include/libxml2 -I/usr/include/webkitgtk-4.0 -I/usr/include/glib-2.0 -I/usr/lib/x86_64-linux-gnu/glib-2.0/include)
ENDIF()

# Use all cores
IF (MSVC)
	set(CMAKE_CXX_FLAGS "${CMAKE_CXX_FLAGS} /MP")
endif()

# Pedantic about warnings
if (MSVC)
    # warning level 4 and all warnings as errors
    target_compile_options(KnobKraftOrm PRIVATE /W4 /WX)
else()
    # lots of warnings and all warnings as errors
    #target_compile_options(juce-widgets PRIVATE -Wall -Wextra -pedantic -Werror)
endif()

IF(WIN32)
	# Post build commands - copy the DLLs (Windows only I guess)
	add_custom_command(
			TARGET KnobKraftOrm POST_BUILD
			COMMAND ${CMAKE_COMMAND} -E copy
					"${icu_SOURCE_DIR}/bin64/icuuc67.dll" "${icu_SOURCE_DIR}/bin64/icudt67.dll" 
					${SENTRY_DISTRIBUTION_FILES} ${WINSPARKLE_DISTRIBUTION_FILES}
					${CMAKE_CURRENT_BINARY_DIR}/$<CONFIG>)
	get_filename_component(PYTHONPATH ${PYTHON_EXECUTABLE} DIRECTORY)
	add_custom_command(
			TARGET KnobKraftOrm POST_BUILD
			COMMAND ${CMAKE_COMMAND} -E copy
					"${PYTHONPATH}/python${PYTHON_VERSION_MAJOR}${PYTHON_VERSION_MINOR}.dll"
					${CMAKE_CURRENT_BINARY_DIR}/$<CONFIG>)
ENDIF()

# Installation - we want to copy the sequential module directory as a subdirectory to the binary output dir
add_custom_command(TARGET KnobKraftOrm POST_BUILD
		COMMAND ${CMAKE_COMMAND} -E copy_directory
		${CMAKE_SOURCE_DIR}/adaptions/sequential
		$<TARGET_FILE_DIR:KnobKraftOrm>/sequential
		)


IF(WIN32)
	# Windows only: Build InnoSetup installer
	find_program(INNOSETUP NAMES iscc ISCC HINTS "${CMAKE_CURRENT_LIST_DIR}/../third_party/Tools.InnoSetup.6.0.5/tools" "c:/program files (x86)/Inno Setup 6")
	if (INNOSETUP)
	else()
		message(WARNING "Didn't find InnoSetup 6 installation, skipping creation of Client installer '")
	endif()
ENDIF()

IF(WIN32)
	 # Parse Inno Setup config file
	configure_file("${CMAKE_CURRENT_LIST_DIR}/setup.iss"
				   "${CMAKE_CURRENT_BINARY_DIR}/setup.iss")
	set(no_copy $<NOT:$<CONFIG:RelWithDebInfo>>)
	add_custom_command(
		TARGET KnobKraftOrm POST_BUILD
		COMMAND  "${CMAKE_COMMAND}" -E $<${no_copy}:echo> $<${no_copy}:"Not building Installer with "> chdir . ${INNOSETUP} "${CMAKE_CURRENT_BINARY_DIR}/setup.iss"
		DEPENDS setup.iss 
	)
ENDIF()

IF(APPLE)
    # This is supposed to build a relocatable macOS DMG installer when you specify the
    # --target package
    SET(MY_RELEASE_DIR ${CMAKE_BINARY_DIR}/macInstaller)
    SET(APPS "\${CMAKE_INSTALL_PREFIX}/KnobKraftOrm.app")
    SET(DIRS ${CMAKE_BINARY_DIR})
    INSTALL(TARGETS KnobKraftOrm
        BUNDLE DESTINATION . COMPONENT Runtime
        RUNTIME DESTINATION bin COMPONENT Runtime
		)
	INSTALL(DIRECTORY ${CMAKE_SOURCE_DIR}/adaptions/sequential DESTINATION python COMPONENT Runtime
        )
    
    INSTALL(CODE "include(BundleUtilities)
	set(BU_CHMOD_BUNDLE_ITEMS TRUE)
    fixup_bundle(\"${APPS}\"  \"\"  \"${DIRS}\" IGNORE_ITEM \"Python\")
    " COMPONENT Runtime)
    
    # Setup CPack variables
    set(CPACK_PACKAGE_ICON "${CMAKE_CURRENT_SOURCE_DIR}/resources/icon_orm.png")
    set(CPACK_PACKAGE_VERSION ${KnobKraftOrm_VERSION})
    set(CPACK_PACKAGE_VENDOR "Christof Ruch Beratungs UG (haftungsbeschraenkt)")
    set(CPACK_RESOURCE_FILE_LICENSE "${CMAKE_CURRENT_SOURCE_DIR}/redist/agpl-3.0.txt")
	#set(CPACK_RESOURCE_FILE_README "${CMAKE_PROJECT_DIR}/readme.md")
    
    # Select only the dmg generator for now
    SET(CPACK_BINARY_DRAGNDROP ON)
    SET(CPACK_BINARY_TGZ OFF)
    SET(CPACK_BINARY_STGZ OFF)
    INCLUDE(CPack)
ELSE()
	INSTALL(TARGETS KnobKraftOrm knobkraft-generic-adaptation
			BUNDLE DESTINATION . COMPONENT Runtime
			RUNTIME DESTINATION bin COMPONENT Runtime
			)
ENDIF()<|MERGE_RESOLUTION|>--- conflicted
+++ resolved
@@ -6,11 +6,7 @@
 
 cmake_minimum_required(VERSION 3.14)
 
-<<<<<<< HEAD
 project(KnobKraftOrm VERSION 1.14.0)
-=======
-project(KnobKraftOrm VERSION 1.13.4)
->>>>>>> fecc5f01
 
 # Export this variable to be use by the Azure pipeline to know how the installers are called
 SET(KNOBKRAFT_ORM_VERSION ${KnobKraftOrm_VERSION} CACHE STRING "Version of KnobKraft Orm")
