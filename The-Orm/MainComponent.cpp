/*
   Copyright (c) 2019 Christof Ruch. All rights reserved.

   Dual licensed: Distributed under Affero GPL license by default, an MIT license is available for purchase
*/

#include "MainComponent.h"

#include "Logger.h"
#include "MidiController.h"
#include "UIModel.h"

#include "HorizontalLayoutContainer.h"

#include "AutoCategorizeWindow.h"
#include "AutoDetectProgressWindow.h"

#include "Settings.h"

#include "Virus.h"
#include "Rev2.h"
#include "OB6.h"
#include "KorgDW8000.h"
#include "KawaiK3.h"
#include "Matrix1000.h"
#include "RefaceDX.h"
#include "BCR2000.h"
#include "MKS80.h"

#include "GenericAdaption.h"


class ActiveSynthHolder : public midikraft::SynthHolder, public ActiveListItem {
public:
	ActiveSynthHolder(std::shared_ptr<midikraft::SimpleDiscoverableDevice> synth, Colour const &color) : midikraft::SynthHolder(synth, color) {
	}

	std::string getName() override
	{
		return synth() ? synth()->getName() : "Unnamed";
	}


	bool isActive() override
	{
		return device() ? device()->channel().isValid() : false;
	}


	Colour getColour() override
	{
		return color();
	}

};

Colour MainComponent::getUIColour(LookAndFeel_V4::ColourScheme::UIColour colourToGet) {
	auto lAF = &getLookAndFeel();
	auto v4 = dynamic_cast<LookAndFeel_V4 *>(lAF);
	if (v4) {
		auto colorScheme = v4->getCurrentColourScheme();
		return colorScheme.getUIColour(colourToGet);
	}
	jassertfalse;
	return Colours::black;
}

//==============================================================================
MainComponent::MainComponent() :
	mainTabs_(TabbedButtonBar::Orientation::TabsAtTop),
	resizerBar_(&stretchableManager_, 1, false),
	logArea_(&logView_, BorderSize<int>(8)),
	midiLogArea_(&midiLogView_, BorderSize<int>(10)),
	buttons_(301)
{
	logger_ = std::make_unique<LogViewLogger>(logView_);
	database_ = std::make_unique<midikraft::PatchDatabase>();

	// Create the list of all synthesizers!
	std::vector<midikraft::SynthHolder>  synths;
	Colour buttonColour = getUIColour(LookAndFeel_V4::ColourScheme::UIColour::highlightedFill);
	synths.push_back(midikraft::SynthHolder(std::make_shared<midikraft::Matrix1000>(), buttonColour));
	//synths.push_back(midikraft::SynthHolder(std::make_shared<midikraft::KorgDW8000>(), buttonColour));
	synths.push_back(midikraft::SynthHolder(std::make_shared<midikraft::KawaiK3>(), buttonColour));
	synths.push_back(midikraft::SynthHolder(std::make_shared<midikraft::OB6>(), buttonColour));
	synths.push_back(midikraft::SynthHolder(std::make_shared<midikraft::Rev2>(), buttonColour));
	//synths.push_back(midikraft::SynthHolder(std::make_shared<midikraft::MKS80>(), buttonColour));
	synths.push_back(midikraft::SynthHolder(std::make_shared<midikraft::Virus>(), buttonColour));
	synths.push_back(midikraft::SynthHolder(std::make_shared<midikraft::RefaceDX>(), buttonColour));
	synths.push_back(midikraft::SynthHolder(std::make_shared<midikraft::BCR2000>(), buttonColour));

	// Now adding all adaptions
	auto adaptions = knobkraft::GenericAdaption::allAdaptions();
	for (auto adaption : adaptions) {
		synths.push_back(midikraft::SynthHolder(adaption, buttonColour));
	}

	UIModel::instance()->synthList_.setSynthList(synths);

	// Load activated state
	for (auto synth : synths) {
		if (!synth.device()) continue;
		auto activeKey = String(synth.device()->getName()) + String("-activated");
		// Check if the setting is set
		bool active = false;
		if (Settings::instance().keyIsSet(activeKey.toStdString())) {
			active = var(String(Settings::instance().get(activeKey.toStdString(), "1")));
		}
		else {
			// No user decision on active or not
			if (synth.device()->getName() != "Matrix 1000 Adaption") {
				// All synths except the example Matrix 1000 Adaption or turned on by default.
				// That one is turned off by default because there is a C++ implementation for the Matrix 1000 as well
				// and having both might confuse a first time user.
				active = true;
			}
		}
		UIModel::instance()->synthList_.setSynthActive(synth.device().get(), active);
		}

	refreshSynthList();

	autodetector_.addChangeListener(&synthList_);

	// Prepare for resizing the UI to fit on the screen
	auto globalScaling = (float)Desktop::getInstance().getDisplays().getMainDisplay().scale;
	setAcceptableGlobalScaleFactor();

	// Create the menu bar structure
	LambdaMenuModel::TMenuStructure menuStructure = {
		{0, { "File", { "Quit" } } },
		{1, { "MIDI", { "Auto-detect synths" } } },
		{2, { "Categories", { "Edit auto-categories", "Rerun auto categorize" } } },
		{3, { "View", { "Scale 100%", "Scale 125%", "Scale 150%", "Scale 175%", "Scale 200%" }}},
		{4, { "Help", { "About" } } }
	};

	// Define the actions in the menu bar in form of an invisible LambdaButtonStrip 
	LambdaButtonStrip::TButtonMap buttons = {
	{ "Auto-detect synths", { 0, "Auto-detect synths", [this, synths]() {
		AutoDetectProgressWindow window(synths);
		window.runThread();
	} } },
	//}, 0x44 /* D */, ModifierKeys::ctrlModifier } },
	{ "Edit auto-categories", { 1, "Edit auto-categories", [this]() {
		if (!URL(getAutoCategoryFile().getFullPathName()).launchInDefaultBrowser()) {
			getAutoCategoryFile().revealToUser();
		}
	} } },
	{ "Rerun auto categorize...", { 2, "Rerun auto categorize", [this]() {
		auto currentFilter = patchView_->buildFilter();
		int affected = database_->getPatchesCount(currentFilter);
		if (AlertWindow::showOkCancelBox(AlertWindow::QuestionIcon, "Re-run auto-categorization?",
			"Do you want to rerun the auto-categorization on the currently filtered " + String(affected) + " patches?\n\n"
			"This makes sense if you changed the auto category search strings!\n\n"
			"And don't worry, if you have manually set categories (or manually removed categories that were auto-detected), this information is retained!"
			)) {
			AutoCategorizeWindow window(database_.get(), getAutoCategoryFile().getFullPathName(), currentFilter, [this]() {
				patchView_->retrieveFirstPageFromDatabase();
			});
			window.runThread();
		}
	} } },
	{ "About", { 3, "About", [this]() {
		aboutBox();
	}}},
	{ "Quit", { 4, "Quit", [this]() {
		JUCEApplicationBase::quit();
	}}},
	//, 0x51 /* Q */, ModifierKeys::ctrlModifier}}
	{ "Scale 100%", { 5, "Scale 100%", [this, globalScaling]() { Desktop::getInstance().setGlobalScaleFactor(1.0f / globalScaling); }}},
	{ "Scale 125%", { 6, "Scale 125%", [this, globalScaling]() { Desktop::getInstance().setGlobalScaleFactor(1.25f / globalScaling); }}},
	{ "Scale 150%", { 7, "Scale 150%", [this, globalScaling]() { Desktop::getInstance().setGlobalScaleFactor(1.5f / globalScaling); }}},
	{ "Scale 175%", { 8, "Scale 175%", [this, globalScaling]() { Desktop::getInstance().setGlobalScaleFactor(1.75f / globalScaling); }}},
	{ "Scale 200%", { 9, "Scale 200%", [this, globalScaling]() { Desktop::getInstance().setGlobalScaleFactor(2.0f / globalScaling); }}},
	};
	buttons_.setButtonDefinitions(buttons);
	commandManager_.setFirstCommandTarget(&buttons_);
	commandManager_.registerAllCommandsForTarget(&buttons_);

	// Setup menu structure
	menuModel_ = std::make_unique<LambdaMenuModel>(menuStructure, &commandManager_, &buttons_);
	menuModel_->setApplicationCommandManagerToWatch(&commandManager_);
	menuBar_.setModel(menuModel_.get());
	addAndMakeVisible(menuBar_);

	// Create the patch view
	patchView_ = std::make_unique<PatchView>(*database_, synths);
	settingsView_ = std::make_unique<SettingsView>(synths);
	setupView_ = std::make_unique<SetupView>(&autodetector_);
	recordingView_ = std::make_unique<RecordingView>(*patchView_);

	// Create Macro Definition view
	keyboardView_ = std::make_unique<KeyboardMacroView>([this](KeyboardMacroEvent event) {
		switch (event) {
		case KeyboardMacroEvent::Hide: patchView_->hideCurrentPatch(); break;
		case KeyboardMacroEvent::Favorite: patchView_->favoriteCurrentPatch(); break;
		case KeyboardMacroEvent::NextPatch: patchView_->selectNextPatch(); break;
		case KeyboardMacroEvent::PreviousPatch: patchView_->selectPreviousPatch(); break;
		case KeyboardMacroEvent::ImportEditBuffer: patchView_->retrieveEditBuffer(); break;
		default:
			SimpleLogger::instance()->postMessage("Error - invalid keyboard macro event detected");
			return;
		}
		SimpleLogger::instance()->postMessage("Keyboard Macro event fired " + KeyboardMacro::toText(event));
	});

	addAndMakeVisible(synthList_);
	Colour tabColour = getUIColour(LookAndFeel_V4::ColourScheme::UIColour::widgetBackground);
	mainTabs_.addTab("Library", tabColour, patchView_.get(), false);
	mainTabs_.addTab("Audio In", tabColour, recordingView_.get(), false);
	mainTabs_.addTab("MIDI Log", tabColour, &midiLogArea_, false);
	mainTabs_.addTab("Settings", tabColour, settingsView_.get(), false);
	mainTabs_.addTab("Macros", tabColour, keyboardView_.get(), false);
	mainTabs_.addTab("Setup", tabColour, setupView_.get(), false);

	addAndMakeVisible(mainTabs_);

	
	addAndMakeVisible(menuBar_);
	addAndMakeVisible(resizerBar_);
	addAndMakeVisible(logArea_);

	UIModel::instance()->currentSynth_.addChangeListener(&synthList_);
	UIModel::instance()->currentSynth_.addChangeListener(this);
	UIModel::instance()->synthList_.addChangeListener(this);

	// If at least one synth is enabled, use the first one!
	if (UIModel::instance()->synthList_.activeSynths().size() > 0) {
		auto activeSynth = std::dynamic_pointer_cast<midikraft::Synth>(UIModel::instance()->synthList_.activeSynths()[0]);
		if (activeSynth) {
			UIModel::instance()->currentSynth_.changeCurrentSynth(activeSynth);
		}
	}

	// Setup the rest of the UI
	// Resizer bar allows to enlarge the log area
	stretchableManager_.setItemLayout(0, -0.1, -0.9, -0.8); // The editor tab window prefers to get 80%
	stretchableManager_.setItemLayout(1, 5, 5, 5);  // The resizer is hard-coded to 5 pixels
	stretchableManager_.setItemLayout(2, -0.1, -0.9, -0.2);

	// Install our MidiLogger
	midikraft::MidiController::instance()->setMidiLogFunction([this](const MidiMessage& message, const String& source, bool isOut) {
		midiLogView_.addMessageToList(message, source, isOut);
	});

	// Do a quickconfigure
	auto list = UIModel::instance()->synthList_.activeSynths();
	autodetector_.quickconfigure(list);

	// Feel free to request the globals page from the Rev2
	settingsView_->loadGlobals();

	// Make sure you set the size of the component after
	// you add any child components.
	setSize(1536/2, 2048 / 2);
}

MainComponent::~MainComponent()
{
	UIModel::instance()->synthList_.removeChangeListener(this);
	UIModel::instance()->currentSynth_.removeChangeListener(&synthList_);
	UIModel::instance()->currentSynth_.removeChangeListener(this);
	Logger::setCurrentLogger(nullptr);
}

void MainComponent::setAcceptableGlobalScaleFactor() {
	// The idea is that we use a staircase of "good" scalings matching the Windows HighDPI settings of 100%, 125%, 150%, 175%, and 200%
	// and find out what is the largest scale factor that we still retain a virtual height of 1024 pixels (which is what I had designed this for at the start)
	float globalScaling = (float)Desktop::getInstance().getDisplays().getMainDisplay().scale;
	// So effectively, with a globalScaling of 1.0 (standard Windows normal DPI), this can make it only bigger, and with a Retina scaling factor 2.0 (Mac book pro) this can only shrink
	std::vector<float> scales = { 1.0f / globalScaling, 1.25f / globalScaling, 1.50f / globalScaling, 1.75f / globalScaling, 2.00f / globalScaling };
	auto availableHeight = Desktop::getInstance().getDisplays().getMainDisplay().userArea.getHeight();
	float goodScale = 1.0f;
	for (auto scale : scales) {
		if (availableHeight > 1024*scale) {
			goodScale = scale;
		}
	}
	Desktop::getInstance().setGlobalScaleFactor(goodScale);
}

void MainComponent::resized()
{
	auto area = getLocalBounds();
	menuBar_.setBounds(area.removeFromTop(LookAndFeel::getDefaultLookAndFeel().getDefaultMenuBarHeight()));
	auto topRow = area.removeFromTop(60).reduced(8);
	synthList_.setBounds(topRow);
	//menuBar_.setBounds(area.removeFromTop(30));

	// make a list of two of our child components that we want to reposition
	Component* comps[] = { &mainTabs_, &resizerBar_, &logArea_ };

	// this will position the 3 components, one above the other, to fit
	// vertically into the rectangle provided.
	stretchableManager_.layOutComponents(comps, 3,
		area.getX(), area.getY(), area.getWidth(), area.getHeight(),
		true, true);
}

void MainComponent::shutdown()
{
	// Shutdown database, which will make a backup
	database_.reset();
}

void MainComponent::refreshSynthList() {
	std::vector<std::shared_ptr<ActiveListItem>> listItems;
	for (auto s : UIModel::instance()->synthList_.allSynths()) {
		if (UIModel::instance()->synthList_.isSynthActive(s.device())) {
			listItems.push_back(std::make_shared<ActiveSynthHolder>(s.device(), s.color()));
		}
	}

	synthList_.setList(listItems, [this](std::shared_ptr<ActiveListItem> clicked) {
		auto activeSynth = std::dynamic_pointer_cast<ActiveSynthHolder>(clicked);
		if (activeSynth) {
			UIModel::instance()->currentSynth_.changeCurrentSynth(activeSynth->synth());
		}
		else {
			// What did you put into the list?
			jassert(false);
		}
	});
}

void MainComponent::changeListenerCallback(ChangeBroadcaster* source)
{
	if (source == &UIModel::instance()->synthList_) {
		// A synth has been activated or deactivated - rebuild the whole list at the top
		refreshSynthList();
	}
	else {
		// The active synth has been switched, make sure to refresh the tab name properly
<<<<<<< HEAD
	mainTabs_.setTabName(2, UIModel::currentSynth()->getName() + " settings");
}
=======
		mainTabs_.setTabName(3, UIModel::currentSynth()->getName() + " settings");
	}
>>>>>>> efa76470
}

File MainComponent::getAutoCategoryFile() const {
	File appData = File::getSpecialLocation(File::userApplicationDataDirectory).getChildFile("KnobKraft");
	if (!appData.exists()) {
		appData.createDirectory();
	}
	File jsoncFile = appData.getChildFile("automatic_categories.jsonc");
	if (!jsoncFile.exists()) {
		// Create an initial file from the resources!
		FileOutputStream out(jsoncFile);
		out.writeText(midikraft::AutoCategory::defaultJson(), false, false, "\\n");
	}
	return jsoncFile;
}

void MainComponent::aboutBox()
{
	String message = "This software is copyright 2020 by Christof Ruch\n\n"
		"Released under dual license, by default under AGPL-3.0, but an MIT licensed version is available on request by the author\n"
		"\n"
		"This software is provided 'as-is,' without any express or implied warranty. In no event shall the author be held liable for any damages arising from the use of this software.\n"
		"\n"
		"Other licenses:\n"
		"This software is build using JUCE, who might want to track your IP address. See https://github.com/WeAreROLI/JUCE/blob/develop/LICENSE.md for details.\n"
		"The boost library is used for parts of this software, see https://www.boost.org/.\n"
		"The installer provided also contains the Microsoft Visual Studio 2017 Redistributable Package.\n"
		"\n"
		"Icons made by Freepik from www.flaticon.com\n"
		;
	AlertWindow::showMessageBox(AlertWindow::InfoIcon, "About", message, "Close");
}
<|MERGE_RESOLUTION|>--- conflicted
+++ resolved
@@ -332,13 +332,8 @@
 	}
 	else {
 		// The active synth has been switched, make sure to refresh the tab name properly
-<<<<<<< HEAD
-	mainTabs_.setTabName(2, UIModel::currentSynth()->getName() + " settings");
-}
-=======
 		mainTabs_.setTabName(3, UIModel::currentSynth()->getName() + " settings");
 	}
->>>>>>> efa76470
 }
 
 File MainComponent::getAutoCategoryFile() const {
