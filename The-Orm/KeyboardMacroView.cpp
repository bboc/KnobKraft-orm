--- conflicted
+++ resolved
@@ -55,7 +55,7 @@
 			}
 		}
 		if (keyPressed == 0) {
-			done_ = true;
+			done_ = true; 
 		}
 	}
 
@@ -79,14 +79,14 @@
 	for (auto config : kAllKeyboardMacroEvents) {
 		auto configComponent = new MacroConfig(config,
 			[this](KeyboardMacroEvent event) {
-			RecordProgress recorder(state_);
-			if (recorder.runThread()) {
-				KeyboardMacro newMacro = { event, recorder.notesSelected() };
-				macros_[event] = newMacro;
-				saveSettings();
-				refreshUI();
-			}
-		},
+				RecordProgress recorder(state_);
+				if (recorder.runThread()) {
+					KeyboardMacro newMacro = { event, recorder.notesSelected() };
+					macros_[event] = newMacro;
+					saveSettings();
+					refreshUI();
+				}
+			},
 			[this](KeyboardMacroEvent event, bool down) {
 			if (macros_.find(event) != macros_.end()) {
 				for (auto key : macros_[event].midiNotes) {
@@ -107,19 +107,6 @@
 
 	// Install keyboard handler to refresh midi keyboard display
 	midikraft::MidiController::instance()->addMessageHandler(handle_, [this](MidiInput *source, MidiMessage const &message) {
-<<<<<<< HEAD
-		if (message.isNoteOnOrOff()) {
-			ignoreUnused(source);
-			state_.processNextMidiEvent(message);
-
-			// Check if this is a message we will transform into a macro
-			for (const auto& macro : macros_) {
-				if (isMacroState(macro.second)) {
-					auto code = macro.first;
-					MessageManager::callAsync([this, code]() {
-						executeMacro_(code);
-					});
-=======
 		if (source && source->getName().toStdString() == customMasterkeyboardSetup_.typedNamedValueByName(kInputDevice)->lookupValue()) {
 			if (customMasterkeyboardSetup_.valueByName(kRouteMasterkeyboard).getValue()) {
 				// We want to route all events from the master keyboard to the synth of the current patch, so we can play it!
@@ -143,18 +130,20 @@
 					}
 				}
 			}
-			if (message.isNoteOnOrOff()) {
-				ignoreUnused(source);
-				state_.processNextMidiEvent(message);
-
-				// Check if this is a message we will transform into a macro
-				for (const auto& macro : macros_) {
-					if (isMacroState(macro.second)) {
-						executeMacro_(macro.first);
-					}
->>>>>>> 26d017d4
-				}
-			}
+		if (message.isNoteOnOrOff()) {
+			ignoreUnused(source);
+			state_.processNextMidiEvent(message);
+
+			// Check if this is a message we will transform into a macro
+			for (const auto& macro : macros_) {
+				if (isMacroState(macro.second)) {
+					auto code = macro.first;
+					MessageManager::callAsync([this, code]() {
+						executeMacro_(code);
+					});
+				}
+			}
+		}
 		}
 	});
 
@@ -235,7 +224,7 @@
 
 void KeyboardMacroView::saveSettings() {
 	var result;
-
+	
 	for (auto macro : macros_) {
 		var notes;
 		for (auto note : macro.second.midiNotes) {
@@ -247,7 +236,7 @@
 		result.append(def);
 	}
 	String json = JSON::toString(result);
-	Settings::instance().set("MacroDefinitions", json.toStdString());
+	Settings::instance().set("MacroDefinitions", json.toStdString());	
 
 	for (auto &prop : customMasterkeyboardSetup_) {
 		Settings::instance().set(prop->name().toStdString(), prop->value().toString().toStdString());
@@ -268,7 +257,7 @@
 	customSetup_.setBounds(area.removeFromTop(260).withSizeKeepingCentre(contentWidth, 260).reduced(8));
 	// Then the keyboard	
 	auto keyboardArea = area.removeFromTop(166);
-	keyboard_.setBounds(keyboardArea.withSizeKeepingCentre((int)keyboardDesiredWidth, std::min(area.getHeight(), 150)).reduced(8));
+	keyboard_.setBounds(keyboardArea.withSizeKeepingCentre((int) keyboardDesiredWidth, std::min(area.getHeight(), 150)).reduced(8));
 
 	// Set up table
 	for (auto c : configs_) {
