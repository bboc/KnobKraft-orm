/*
   Copyright (c) 2020 Christof Ruch. All rights reserved.

   Dual licensed: Distributed under Affero GPL license by default, an MIT license is available for purchase
*/

#include "KawaiK3_BCR2000.h"

#include "Capability.h"
#include "KawaiK3.h"
#include "BCR2000.h"

#include "KawaiK3WaveParameter.h"

#include <boost/format.hpp>

namespace midikraft {

	KawaiK3BCRCCDefinition::KawaiK3BCRCCDefinition(BCRtype type, int encoderNumber, KawaiK3Parameter::Parameter param, int controllerNumber, int minValue, int maxValue) :
		KawaiK3BCR2000Definition(type, encoderNumber, param),
		impl(type, encoderNumber, controllerNumber, minValue, maxValue)
	{
	}

	std::string KawaiK3BCRCCDefinition::generateBCR(int channel) const
	{
		return impl.generateBCR(channel);
	}

	class K3InitPatchDefinition : public BCRStandardDefinition, public BCRNamedParameterCapability {
	public:
		K3InitPatchDefinition(BCRtype type, int number) : BCRStandardDefinition(type, number) {}

		virtual std::string generateBCR(int channel) const override {
			KawaiK3 k3;
<<<<<<< HEAD
			k3.setCurrentChannelZeroBased({}, {}, channel);
=======
			k3.setCurrentChannelZeroBased(juce::MidiDeviceInfo(), juce::MidiDeviceInfo(), channel);
>>>>>>> 02441238
			auto patch = KawaiK3Patch::createInitPatch();
			auto syx = k3.k3PatchToSysex(patch->data(), KawaiK3::kFakeEditBuffer.toZeroBased(), false);

			return (boost::format("$button %d ; Init Patch\n"
				"  .tx $F0 %s $f7 $c%x $00\n" // Notice the program change message, else the K3 will keep playing the edit buffer and not reload the program
				"  .minmax 0 0\n"
				"  .default 0\n"
				"  .mode down\n"
				"  .showvalue off\n") % number_ % BCR2000::syxToBCRString(syx) % channel).str();
		}

		std::string name() override
		{
			return "Init Patch";
		}

	};

	//
	// More ideas for the layout
	//
	// Button 51 + 52 for Undo Redo? Maybe a button to press to store undo point?
	// Press Encoder 4, 6, 7, 8 to reset to middle value
	// Add missing MONO (UNISON) switch. That's only possible to patch via syx I fear.
	std::vector<BCRStandardDefinition*> k3Setup = {
		new KawaiK3BCR2000Definition(ENCODER, 1, KawaiK3Parameter::OSC1_WAVE_SELECT, ONE_DOT_OFF),
		new KawaiK3BCR2000Definition(ENCODER, 2, KawaiK3Parameter::OSC1_RANGE),
		new KawaiK3BCR2000Definition(ENCODER, 3, KawaiK3Parameter::PORTAMENTO_SPEED, BAR),
		new KawaiK3BCR2000Definition(ENCODER, 4, KawaiK3Parameter::OSC_AUTO_BEND, PAN),
		new KawaiK3BCR2000Definition(ENCODER, 5, KawaiK3Parameter::OSC2_WAVE_SELECT, ONE_DOT_OFF),
		new KawaiK3BCR2000Definition(ENCODER, 6, KawaiK3Parameter::OSC2_COARSE, PAN),
		new KawaiK3BCR2000Definition(ENCODER, 7, KawaiK3Parameter::OSC2_FINE, PAN),
		new KawaiK3BCR2000Definition(ENCODER, 8, KawaiK3Parameter::OSC_BALANCE, PAN),

		new KawaiK3BCR2000Definition(ENCODER, 9, KawaiK3Parameter::KCV_VCA, PAN),
		new KawaiK3BCR2000Definition(ENCODER, 10, KawaiK3Parameter::VELOCITY_VCA, BAR),
		new KawaiK3BCR2000Definition(ENCODER, 11, KawaiK3Parameter::PRESSURE_VCA, BAR),
		new KawaiK3BCR2000Definition(ENCODER, 12, KawaiK3Parameter::PITCH_BEND, BAR),
		new KawaiK3BCR2000Definition(ENCODER, 13, KawaiK3Parameter::PRESSURE_OSC_BALANCE, BAR),

		new KawaiK3BCR2000Definition(ENCODER, 19, KawaiK3Parameter::PITCH_BEND, BAR), // Duplicate for compatibility with Royce's layout

		new KawaiK3BCRWaveDefinition(25, DrawbarOrgan::hammondDrawbars()[0].harmonic_number_),
		new KawaiK3BCRWaveDefinition(26, DrawbarOrgan::hammondDrawbars()[1].harmonic_number_),
		new KawaiK3BCRWaveDefinition(27, DrawbarOrgan::hammondDrawbars()[2].harmonic_number_),
		new KawaiK3BCRWaveDefinition(28, DrawbarOrgan::hammondDrawbars()[3].harmonic_number_),
		new KawaiK3BCRWaveDefinition(29, DrawbarOrgan::hammondDrawbars()[4].harmonic_number_),
		new KawaiK3BCRWaveDefinition(30, DrawbarOrgan::hammondDrawbars()[5].harmonic_number_),
		new KawaiK3BCRWaveDefinition(31, DrawbarOrgan::hammondDrawbars()[6].harmonic_number_),
		new KawaiK3BCRWaveDefinition(32, DrawbarOrgan::hammondDrawbars()[7].harmonic_number_),

		new KawaiK3BCRCCDefinition(BUTTON,  3, KawaiK3Parameter::PORTAMENTO_SWITCH, 65, 0, 1), // Controller 65 is the portamento switch. Use it on the Portamento speed controller but also on the button below that
		new KawaiK3BCRCCDefinition(BUTTON, 35, KawaiK3Parameter::PORTAMENTO_SWITCH, 65, 0, 1), // Controller 65 is the portamento switch

		new KawaiK3BCR2000Definition(ENCODER, 33, KawaiK3Parameter::CUTOFF),
		new KawaiK3BCR2000Definition(ENCODER, 34, KawaiK3Parameter::RESONANCE),
		new KawaiK3BCR2000Definition(ENCODER, 35, KawaiK3Parameter::LOW_CUT, ONE_DOT_OFF),
		new KawaiK3BCR2000Definition(ENCODER, 36, KawaiK3Parameter::VCF_ENV),
		new KawaiK3BCR2000Definition(ENCODER, 37, KawaiK3Parameter::KCV_VCF),
		new KawaiK3BCR2000Definition(ENCODER, 38, KawaiK3Parameter::VELOCITY_VCF),
		new KawaiK3BCR2000Definition(ENCODER, 39, KawaiK3Parameter::PRESSURE_VCF),
		new KawaiK3BCR2000Definition(ENCODER, 40, KawaiK3Parameter::VCA_LEVEL),

		new KawaiK3BCR2000Definition(ENCODER, 41, KawaiK3Parameter::VCF_ATTACK),
		new KawaiK3BCR2000Definition(ENCODER, 42, KawaiK3Parameter::VCF_DECAY),
		new KawaiK3BCR2000Definition(ENCODER, 43, KawaiK3Parameter::VCF_SUSTAIN, ONE_DOT_OFF),
		new KawaiK3BCR2000Definition(ENCODER, 44, KawaiK3Parameter::VCF_RELEASE, ONE_DOT_OFF),
		new KawaiK3BCR2000Definition(ENCODER, 45, KawaiK3Parameter::VCA_ATTACK),
		new KawaiK3BCR2000Definition(ENCODER, 46, KawaiK3Parameter::VCA_DECAY),
		new KawaiK3BCR2000Definition(ENCODER, 47, KawaiK3Parameter::VCA_SUSTAIN, ONE_DOT_OFF),
		new KawaiK3BCR2000Definition(ENCODER, 48, KawaiK3Parameter::VCA_RELEASE, ONE_DOT_OFF),

		new KawaiK3BCR2000Definition(ENCODER, 49, KawaiK3Parameter::LFO_SHAPE),
		new KawaiK3BCR2000Definition(ENCODER, 50, KawaiK3Parameter::LFO_SPEED),
		new KawaiK3BCR2000Definition(ENCODER, 51, KawaiK3Parameter::LFO_DELAY, ONE_DOT_OFF),
		new KawaiK3BCR2000Definition(ENCODER, 52, KawaiK3Parameter::LFO_OSC, ONE_DOT_OFF),
		new KawaiK3BCR2000Definition(ENCODER, 53, KawaiK3Parameter::LFO_VCF, ONE_DOT_OFF),
		new KawaiK3BCR2000Definition(ENCODER, 54, KawaiK3Parameter::LFO_VCA, ONE_DOT_OFF),
		new KawaiK3BCR2000Definition(ENCODER, 55, KawaiK3Parameter::PRESSURE_LFO_OSC, ONE_DOT_OFF),
		new KawaiK3BCR2000Definition(ENCODER, 56, KawaiK3Parameter::CHORUS, ONE_DOT_OFF),

		new K3InitPatchDefinition(BUTTON, 49)
	};

	std::string KawaiK3BCR2000Definition::generateBCR(int knobkraftChannel) const
	{
		// Get the full definition
		auto paramDef = KawaiK3Parameter::findParameter(param_);
		jassert(paramDef != nullptr);

		int range = paramDef->maxValue();
		switch (type_) {
		case ENCODER: {
			if (paramDef->minValue() >= 0) {
				// Simple case, no negative values required
				return (boost::format(
					"$encoder %d ; %s\n"
					"  .easypar CC %d %d %d %d absolute\n"
					// This would work, but as negative numbers don't work we resort back to CC only and have knobkraft translate it
					//"  .tx $F0 $40 $%02X $10 $00 $01 $%02X val4.7 val0.3 $F7\n" 
					//"  .minmax 0 %d\n"
					"  .default %s\n"
					"  .mode %s\n"
					"  .showvalue on\n"
					"  .resolution %d %d %d %d\n"
				) % number_ % paramDef->name()
					% (knobkraftChannel + 1) % paramDef->paramNo() % 0 % paramDef->maxValue()
					//% (channel & 0x0f) % param_ 
					//% paramDef->maxValue() 
					% 0 % BCRdefinition::ledMode(ledMode_)
					% range % range % range % range
					).str();
			}
			else {
				// Uh, the BCR can't do negative. So we need to shift the range from e.g. -15..15 to 0..31, but generate 0x8F..0x81 0 0x01 .. 0x0F
				// Is this possible? No, I don't think so. So we put just CC controller messages in place, which we will translate later
				CCBCRdefinition cc(number_, (int)paramDef->paramNo(), 0, paramDef->maxValue() - paramDef->minValue(), ledMode_);
				return cc.generateBCR(knobkraftChannel);
			}
		}
		case BUTTON:
			// Not implemented yet
		default:
			return (boost::format(
				"; %s\n"
			) % paramDef->name()).str();
		}
	}

	std::shared_ptr<midikraft::SynthParameterDefinition> KawaiK3BCR2000Definition::parameter()
	{
		return KawaiK3Parameter::findParameter(param_);
	}

	std::string KawaiK3BCR2000::generateBCL(std::string const& presetName, MidiChannel knobkraftChannel, MidiChannel  k3Channel)
	{
		std::string result;
		result = BCR2000::generateBCRHeader();
		result += BCR2000::generatePresetHeader(presetName);
		// Loop over all parameters, and write out a proper encoder definition
		std::vector<std::pair<BCRdefinition*, std::string>> all_entries;
		for (auto controller : k3Setup) {
			int channelToUse = knobkraftChannel.toZeroBasedInt();
			// Exception: For the Syx code to set the init patch, use the real k3 channel because we do not need to translate that, as well as for the CC Portamento switch
			if (dynamic_cast<KawaiK3BCR2000Definition*>(controller) == nullptr) {
				channelToUse = k3Channel.toZeroBasedInt();
			}
			if (controller) {
				all_entries.push_back(std::make_pair(controller, controller->generateBCR(channelToUse)));
			}
			else {
				jassertfalse;
			}
		}
		result += BCR2000::generateAllEncoders(all_entries);
		result += BCR2000::generateBCRFooter(-1); //TODO - or should it go into a defined position? BCR2000_Preset_Positions::KAWAIK3);
		result += BCR2000::generateBCREnd(-1); // No need to recall
		return result;
	}

	juce::MidiMessage KawaiK3BCR2000::createMessageforParam(KawaiK3Parameter* paramDef, KawaiK3Patch const& patch, MidiChannel k3Channel)
	{
		// As the K3 has only 39 parameters, we use CC 1..39 to map these. Simple enough
		int value;
		if (paramDef->valueInPatch(patch, value)) {
			// For params with negative values, we offset!
			if (paramDef->minValue() < 0) {
				value = value - paramDef->minValue();
			}
			int controller = paramDef->paramNo();
			return MidiMessage::controllerEvent(k3Channel.toOneBasedInt(), controller, value);
		}
		else {
			jassertfalse;
			return MidiMessage();
		}
	}

	int encoderNumber(KawaiK3BCR2000Definition* def) {
		int encoder = -1;
		if (def->type() == ENCODER) {
			return def->encoderNumber();
		}
		return encoder;
	}

	int buttonNumber(BCRStandardDefinition* def) {
		int encoder = -1;
		if (def->type() == BUTTON) {
			return def->encoderNumber();
		}
		return encoder;
	}

	void KawaiK3BCR2000::setupBCR2000View(BCR2000Proxy* view, TypedNamedValueSet &parameterModel, ValueTree& valueTree)
	{
		ignoreUnused(valueTree);
		TypedNamedValueSet result;
		// Iterate over our definition and set the labels on the view to show the layout
		for (auto def : k3Setup) {
			auto bcrdef = midikraft::Capability::hasCapability<BCRGetParameterCapability>(def);
			if (bcrdef) {
				auto param = bcrdef->parameter();
				if (param) {
					if (parameterModel.hasValue(param->name())) {
						view->setRotaryParam(def->encoderNumber(), parameterModel.typedNamedValueByName(param->name()).get());
					}
				}
				else {
					jassertfalse;
				}
			}
			else {
				auto simpleDef = midikraft::Capability::hasCapability<BCRNamedParameterCapability>(def);
				if (simpleDef) {
					int button = buttonNumber(def);
					if (button != -1) {
						view->setButtonParam(button, simpleDef->name());
					}
				}
			}
		}
	}

	KawaiK3BCRWaveDefinition::KawaiK3BCRWaveDefinition(int encoderNumber, int harmonicNumber) : CCBCRdefinition(BCRtype::ENCODER, encoderNumber, 40 + harmonicNumber, 0, 31), harmonic_(harmonicNumber)
	{
	}

	std::string KawaiK3BCRWaveDefinition::name()
	{
		return (boost::format("Harmonic #%d") % harmonic_).str();
	}

	std::shared_ptr<midikraft::SynthParameterDefinition> KawaiK3BCRWaveDefinition::parameter()
	{
		return std::make_shared<KawaiK3DrawbarParameters>(harmonic_);
	}

}<|MERGE_RESOLUTION|>--- conflicted
+++ resolved
@@ -33,11 +33,7 @@
 
 		virtual std::string generateBCR(int channel) const override {
 			KawaiK3 k3;
-<<<<<<< HEAD
-			k3.setCurrentChannelZeroBased({}, {}, channel);
-=======
 			k3.setCurrentChannelZeroBased(juce::MidiDeviceInfo(), juce::MidiDeviceInfo(), channel);
->>>>>>> 02441238
 			auto patch = KawaiK3Patch::createInitPatch();
 			auto syx = k3.k3PatchToSysex(patch->data(), KawaiK3::kFakeEditBuffer.toZeroBased(), false);
 
