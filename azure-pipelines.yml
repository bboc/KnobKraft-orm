# I looked at https://github.com/microsoft/cpprestsdk/blob/master/azure-pipelines.yml
# But this shows how to do this proper: https://github.com/surge-synthesizer/tuning-workbench-synth/blob/master/azure-pipelines.yml

jobs:
  - job: Build
    strategy:
      matrix:
        mac:
          imageName: 'macos-10.14'
          isMac: True
        win2017:
          imageName: 'vs2017-win2016'
          isWindows2017: True
          isWindows: True
        win2019:
          imageName: 'windows-2019'
          isWindows2019: True
          isWindows: True
        linux:
          imageName: 'ubuntu-18.04'
          isLinux: True
    pool:
      vmImage: $(imageName)
    steps:
    # Disable automatic line ending conversion, which is enabled by default on
    # Azure's Windows image. Having the conversion enabled caused cpplint of SQlite to fail on Windows
    - bash: git config --global core.autocrlf false
      displayName: "Disable git automatic line ending conversion"
    - bash: |
        sudo apt-get update
        sudo apt-get install -y libcurl4-openssl-dev pkg-config libtbb-dev libasound2-dev libboost-dev libgtk-3-dev libwebkit2gtk-4.0-dev libglew-dev libjack-dev libicu-dev libpython3-all-dev
        apt list --installed
      displayName: Prepare Linux Host
      condition: variables.isLinux
    - script: git submodule update --init --recursive
      displayName: Checking out submodules
    - task: UsePythonVersion@0
      inputs:
        versionSpec: '3.7' 
        addToPath: true 
        architecture: 'x64' 
    #- script: cinst innosetup
    #  displayName: Installing Innosetup

    # Windows runs CMake tasks
    - task: NuGetCommand@2
      displayName: Installing Innosetup
      inputs:
        command: restore
        restoreSolution: $(System.DefaultWorkingDirectory)/packages.config
        restoreDirectory: third_party
      condition: variables.isWindows
    - task: CMake@1
      displayName: Configuring CMake for Windows
      inputs:
        workingDirectory: 'build'
<<<<<<< HEAD
        cmakeArgs: '-S .. -G "Visual Studio 15 2017 Win64" -DPYTHON_EXECUTABLE=C:\hostedtoolcache\windows\Python\3.7.7\x64\python.exe'
      condition: variables.isWindows2017
    - task: CMake@1
      displayName: Configuring CMake for Windows
      inputs:
        workingDirectory: 'build'
        cmakeArgs: '-S .. -G "Visual Studio 16 2019" -A x64 -DPYTHON_EXECUTABLE=C:\hostedtoolcache\windows\Python\3.7.7\x64\python.exe'
      condition: variables.isWindows2019
=======
        cmakeArgs: '-S .. -G "Visual Studio 15 2017 Win64" -DPYTHON_EXECUTABLE=C:\hostedtoolcache\windows\Python\3.7.8\x64\python.exe'
      condition: variables.isWindows
>>>>>>> 9e82b560
    - task: CMake@1
      displayName: Running CMake build for Windows
      inputs:
        workingDirectory: 'build'
        cmakeArgs: '--build . --config Release'
      condition: variables.isWindows

    - publish: $(System.DefaultWorkingDirectory)/build/The-Orm/knobkraft_orm_setup_1.6.3.exe
      displayName: Publish Windows Installer
      artifact: WindowsInstaller
      condition: variables.isWindows2019

    # Linux uses bash to run CMake directly
    - bash: |
        cmake -Bbuild
        cmake --build build --config Debug
        cmake --build build --config Release
      displayName: Build with CMake for Linux
      condition: variables.isLinux
      
    # Mac build uses bash as well
    # No need to brew icu4c cmake as they are already present on Azure mac
    - bash: |
        brew install gtk+3 glew boost
        cmake -S . -B builds/release -G "Unix Makefiles" -DCMAKE_BUILD_TYPE=Release
        VERBOSE=1 cmake --build builds/release --target package -j8        
      displayName: Build with CMake for Mac
      condition: variables.isMac
      
    - publish: $(System.DefaultWorkingDirectory)/builds/release/KnobKraft_Orm-1.6.3-Darwin.dmg
      displayName: Publish Mac Installer
      artifact: MacInstaller
      condition: variables.isMac
        <|MERGE_RESOLUTION|>--- conflicted
+++ resolved
@@ -54,8 +54,7 @@
       displayName: Configuring CMake for Windows
       inputs:
         workingDirectory: 'build'
-<<<<<<< HEAD
-        cmakeArgs: '-S .. -G "Visual Studio 15 2017 Win64" -DPYTHON_EXECUTABLE=C:\hostedtoolcache\windows\Python\3.7.7\x64\python.exe'
+        cmakeArgs: '-S .. -G "Visual Studio 15 2017 Win64" -DPYTHON_EXECUTABLE=C:\hostedtoolcache\windows\Python\3.7.8\x64\python.exe'
       condition: variables.isWindows2017
     - task: CMake@1
       displayName: Configuring CMake for Windows
@@ -63,10 +62,6 @@
         workingDirectory: 'build'
         cmakeArgs: '-S .. -G "Visual Studio 16 2019" -A x64 -DPYTHON_EXECUTABLE=C:\hostedtoolcache\windows\Python\3.7.7\x64\python.exe'
       condition: variables.isWindows2019
-=======
-        cmakeArgs: '-S .. -G "Visual Studio 15 2017 Win64" -DPYTHON_EXECUTABLE=C:\hostedtoolcache\windows\Python\3.7.8\x64\python.exe'
-      condition: variables.isWindows
->>>>>>> 9e82b560
     - task: CMake@1
       displayName: Running CMake build for Windows
       inputs:
